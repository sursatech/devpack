--- conflicted
+++ resolved
@@ -31,9 +31,6 @@
 bin
 test
 dist
-<<<<<<< HEAD
 
 .vscode/
-=======
-.DS_Store
->>>>>>> d0fbc6e9
+.DS_Store